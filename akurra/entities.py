"""Entities module."""
import logging
import pygame
from uuid import uuid4
from enum import Enum
from pkg_resources import iter_entry_points
from injector import inject

from .locals import *  # noqa
from .assets import SpriteAnimation
from .keyboard import KeyboardManager
from .events import TickEvent, EntityMoveEvent, EventManager, EntityDialogueEvent
from .utils import ContainerAware
from .assets import AssetManager

logger = logging.getLogger(__name__)


class EntityDirection(Enum):

    """EntityDirection enum."""

    NORTH = 1
    EAST = 2
    SOUTH = 4
    WEST = 8

    NORTH_EAST = NORTH | EAST
    SOUTH_EAST = SOUTH | EAST
    NORTH_WEST = NORTH | WEST
    SOUTH_WEST = SOUTH | WEST


class EntityState(Enum):

    """Entity state enum."""

    STATIONARY = 0
    MOVING = 1


class EntityInput(Enum):

    """Entity input enum."""

    MOVE_UP = 0
    MOVE_DOWN = 1
    MOVE_LEFT = 2
    MOVE_RIGHT = 3


class SystemStatus(Enum):

    """System status enum."""

    STOPPED = 0
    STARTED = 1


# class EquipmentSlot(Enum):

#     """Equipment slot enum."""

#     HEAD = 0
#     SHOULDERS = 1
#     CHEST = 2
#     WAIST = 3
#     LEGS = 4
#     FEET = 5
#     ARMS = 6
#     LEFT_HAND = 7
#     RIGHT_HAND = 8
#     NECK = 9
#     CLOAK = 10
#     FINGER_1 = 11
#     FINGER_2 = 12
#     FINGER_3 = 13
#     FINGER_4 = 14
#     FINGER_5 = 15
#     FINGER_6 = 16
#     FINGER_7 = 17
#     FINGER_8 = 18
#     FINGER_9 = 19
#     FINGER_10 = 20


class Entity(pygame.sprite.Sprite):

    """
    Base entity.

    In order to be able to show stuff on the screen, we need to subclass pygame.sprite.Sprite.
    Because of this, Entity needs to have an "image" and a "rect". Not very ECS-y, but still.

    """

    def __init__(self, id=None, components={}):
        """Constructor."""
        super().__init__()

        self.id = id if id else uuid4()
        self.components = {}

        # @DO Have the EntityManager inject the container to avoid overhead?
        # @DO Maybe use a ContainerComponent with a static container inside?
        from . import container
        self.entities = container.get(EntityManager)

        for key in components:
            self.add_component(components[key])

    def add_component(self, component):
        """Add a component to the entity."""
        self.components[component.type] = component
        component.entity = self

        # Add entity to component dict in entitymanager
        self.entities.entities_components[component.type][self.id] = self

    def remove_component(self, component):
        """Remove a component from the entity."""
        self.components.pop(component.type, None)
        component.entity = None

        # Remove entity from component dict in entitymanager
        self.entities.entities_components[component.type].pop(self.id, None)


class EntityManager:

    """Entity manager."""

    @inject(components_entry_point_group=EntityComponentEntryPointGroup,
            systems_entry_point_group=EntitySystemEntryPointGroup,
            entity_templates=EntityTemplates)
    def __init__(self, components_entry_point_group='akurra.entities.components',
                 systems_entry_point_group='akurra.entities.systems',
                 entity_templates={}):
        """Constructor."""
        logger.debug('Initializing EntityManager [components_group=%s, systems_group=%s]',
                     components_entry_point_group, systems_entry_point_group)
        self.components_entry_point_group = components_entry_point_group
        self.systems_entry_point_group = systems_entry_point_group

        self.entities = {}
        self.entities_components = {}
        self.entity_templates = entity_templates

        self.components = {}
        self.systems = {}
        self.systems_statuses = {}

        self.load_components()

    def start(self):
        """Start."""
        self.load_systems()
        self.start_systems()

    def stop(self):
        """Stop."""
        self.stop_systems()
        self.unload_systems()

    def load_components(self):
        """Load components."""
        logger.debug('Loading all entity components')
        [self.load_component(x.name) for x in iter_entry_points(group=self.components_entry_point_group)]

    def load_component(self, name):
        """Load a component by name."""
        logger.debug('Loading entity component "%s"', name)

        for entry_point in iter_entry_points(group=self.components_entry_point_group, name=name):
            self.components[name] = entry_point.load()

            if name not in self.entities_components:
                self.entities_components[name] = {}

        logger.debug('Entity component "%s" loaded', name)

    def load_systems(self):
        """Load systems."""
        logger.debug('Loading all entity systems')
        [self.load_system(x.name) for x in iter_entry_points(group=self.systems_entry_point_group)]

    def load_system(self, name):
        """
        Load a system by name.

        :param name: A string identifier for a system.

        """
        logger.debug('Loading entity system "%s"', name)

        for entry_point in iter_entry_points(group=self.systems_entry_point_group, name=name):
            self.systems[name] = entry_point.load()()
            self.systems_statuses[name] = SystemStatus.STOPPED

        logger.debug('Entity system "%s" loaded', name)

    def start_systems(self):
        """Start systems."""
        logger.debug('Starting all entity systems')
        [self.start_system(x) for x in self.systems]

    def start_system(self, name):
        """
        Start a system by name.

        :param name: A string identifier for a system.

        """
        logger.debug('Starting entity system "%s"', name)

        self.systems[name].start()
        self.systems_statuses[name] = SystemStatus.STARTED

        logger.debug('Entity system "%s" started', name)

    def stop_systems(self):
        """Stop systems."""
        logger.debug('Stopping all entity systems')
        [self.stop_system(x) for x in self.systems]

    def stop_system(self, name):
        """
        Stop a system by name.

        :param name: A string identifier for a system.

        """
        logger.debug('Stopping entity system "%s"', name)

        self.systems[name].stop()
        self.systems_statuses[name] = SystemStatus.STOPPED

        logger.debug('Entity system "%s" stopped', name)

    def unload_system(self, name):
        """
        Unload a system by name..

        :param name: A string identifier for a system.

        """
        logger.debug('Unloading entity system "%s"', name)

        del self.systems[name]
        self.systems.pop("", None)
        self.systems.pop(None, None)

        logger.debug('Unloaded entity system "%s"', name)

    def unload_systems(self):
        """Unload all systems."""
        logger.debug('Unloading all entity systems')

        # We need to copy the list of names, because unloading a system
        # removes it from the systems dict
        [self.unload_system(x) for x in list(self.systems.keys())]

    def toggle_system(self, name):
        """
        Toggle a system by name.

        :param name: A string identifier for a system.

        """
        if self.systems_statuses[name] is SystemStatus.STOPPED:
            self.start_system(name)
        else:
            self.stop_system(name)

    def add_entity(self, entity):
        """Add an entity to the manager."""
        self.entities[entity.id] = entity

        for key in entity.components:
            self.entities_components[key][entity.id] = entity

    def remove_entity(self, entity):
        """Remove an entity from the manager."""
        self.entities.pop(entity.id, None)
        [self.entities_components[x].pop(entity.id, None) for x in self.entities_components]

    def find_entity_by_id(self, entity_id):
        """Find an entity by its ID."""
        return self.entities.get(entity_id, None)

    def find_entities_by_components(self, components):
        """Find entities which are made up of specific components."""
        keys = [list(self.entities_components[x].keys()) for x in components]
        intersection = set(keys[0]).intersection(*keys)

        return [self.entities[x] for x in intersection]

    def create_entity_from_template(self, template_name):
        """Create an entity from a template."""
        template = self.entity_templates[template_name]

        # If the template has a parent, merge this data into a copy of the parent
        # Before we do this, unset the parent of the current template
        # This also means that if our parent has its own parent, we will
        # continue to merge our ancestors in until we run out
        while template.get('parent', None):
            # Copy the template's parent and remove the template's parent reference
            parent = self.entity_templates[template['parent']].copy()
            template.pop('parent', None)

            # Update the parent's components with the child template's components
            parent['components'].update(template['components'])
            template = parent

        entity = Entity()

        for component_name, component_args in template['components'].items():
            component_args = component_args if component_args else {}
            entity.components[component_name] = self.components[component_name](entity=entity, **component_args)

        self.add_entity(entity)

        return entity


class Component(ContainerAware):

    """Base component."""

    def __init__(self, entity=None):
        """Constructor."""
        if entity:
            self.entity = entity


class HealthComponent(Component):

    """Health component."""

    type = 'health'

    def __init__(self, min=0, max=100, hp=1, **kwargs):
        """Constructor."""
        super().__init__(**kwargs)
        self.min = min
        self.max = max
        self.hp = hp


class PositionComponent(Component):

    """Position component."""

    type = 'position'

    @property
    def position(self):
        """Set position."""
        return self._position

    @position.setter
    def position(self, value):
        """Return position."""
        self._position = list(value)

    def __init__(self, position=[0, 0], **kwargs):
        """Constructor."""
        super().__init__(**kwargs)
        self.position = position
        self.old = None


class VelocityComponent(Component):

    """Velocity component."""

    type = 'velocity'

    def __init__(self, velocity=[0, 0], max=200, **kwargs):
        """Constructor."""
        super().__init__(**kwargs)
        self.velocity = velocity
        self.max = max


class CharacterComponent(Component):

    """Character component."""

    type = 'character'

    def __init__(self, name, **kwargs):
        """Constructor."""
        super().__init__(**kwargs)
        self.name = name


class TextComponent(Component):

    """Text component."""

    type = 'text'

    def __init__(self, text=None, **kwargs):
        """Constructor."""
        super().__init__(**kwargs)
        self.text = text


class DialogueComponent(TextComponent):

    """Dialogue component."""

    type = 'dialogue'


class SpriteComponent(Component):

    """Sprite component."""

    type = 'sprite'

    @property
    def entity(self):
        """Return entity."""
        return self._entity

    @entity.setter
    def entity(self, value):
        """Set entity."""
        self._entity = value

        # pygame.sprite.Sprite-specific stuff
        self._entity.rect = self.rect
        self._entity.image = self.image

    def __init__(self, image=None, sprite_size=[0, 0], animations={}, direction=EntityDirection.SOUTH,
                 state=EntityState.STATIONARY, **kwargs):
        """Constructor."""
        self.direction = direction
        self.state = state
        self.sprite_size = sprite_size

        if image:
            self.image = self.container.get(AssetManager).get_image(image, alpha=True)
        else:
            self.image = pygame.Surface(self.sprite_size, flags=pygame.HWSURFACE | pygame.SRCALPHA)

        self.default_image = self.image.copy()
        self.animations = {}

        for state in animations:
            animations[state] = animations[state] if type(animations[state]) is list else [animations[state]]
            self.animations[state] = []

            for value in animations[state]:
                value['frame_size'] = value.get('frame_size', self.sprite_size)
                value['render_offset'] = value.get('render_offset', [(self.sprite_size[y] - value['frame_size'][y]) / 2
                                                   for y in [0, 1]])
                value['direction'] = value.get('direction', self.direction.name)

                animation = SpriteAnimation(**value)
                self.animations[state].append(animation)

        self.rect = self.image.get_rect()

        super().__init__(**kwargs)


class InputComponent(Component):

    """Input component."""

    type = 'input'

    def __init__(self, **kwargs):
        """Constructor."""
        super().__init__(**kwargs)
        self.input = {
            EntityInput.MOVE_UP: False,
            EntityInput.MOVE_DOWN: False,
            EntityInput.MOVE_LEFT: False,
            EntityInput.MOVE_RIGHT: False
        }


class PhysicsComponent(Component):

    """Physics component."""

    type = 'physics'

    def __init__(self, core_size=[0, 0], core_offset=[0, 0], **kwargs):
        """Constructor."""
        super().__init__(**kwargs)
        self.collision_core = pygame.Rect([0, 0], core_size)
        self.collision_core_offset = core_offset


class PlayerComponent(Component):

    """Player component."""

    type = 'player'


class LayerComponent(Component):

    """Map layer component."""

    type = 'layer'

    def __init__(self, layer=None, **kwargs):
        """Constructor."""
        super().__init__(**kwargs)
        self.layer = layer


class MapLayerComponent(Component):

    """Map layer component."""

    type = 'map_layer'

<<<<<<< HEAD
    def __init__(self, position=[0, 0], **kwargs):
        """Constructor."""
        super().__init__(**kwargs)
        self.position = position
=======
    def __init__(self, location=[0, 0], **kwargs):
        """Constructor."""
        super().__init__(**kwargs)
        self.location = location
>>>>>>> 7ad6a4d4


class System(ContainerAware):

    """Base system."""

    requirements = []
    event_handlers = {}

    def __init__(self):
        """Constructor."""
        self.events = self.container.get(EventManager)
        self.entities = self.container.get(EntityManager)

    def start(self):
        """Start the system."""
        for event, handler in self.event_handlers.items():
            self.events.register(event, getattr(self, handler[0]), handler[1])

    def stop(self):
        """Stop the system."""
        for handler in self.event_handlers.values():
            self.events.unregister(getattr(self, handler[0]))

    def on_event(self, event):
        """Handle an event."""
        for entity in self.entities.find_entities_by_components(self.requirements):
            self.update(entity, event)

    def update(self, entity, event=None):
        """Have an entity updated by the system."""
        raise NotImplementedError()


class SpriteRectPositionCorrectionSystem(System):

    """Sprite rect position correction system."""

    requirements = [
        'sprite',
        'position'
    ]

    event_handlers = {
        TickEvent:  ['on_event', 13]
    }

    def update(self, entity, event=None):
        """Have an entity updated by the system."""
        if not entity.components['position'].old:
            entity.components['position'].old = list(entity.components['position'].position)

        # pygame.sprite.Sprite logic
        entity.components['sprite'].rect.topleft = list(entity.components['position'].position)


class PlayerInputSystem(System):

    """Input system."""

    requirements = [
        'input',
        'player'
    ]

    action_inputs = {
        'move_up': EntityInput.MOVE_UP,
        'move_down': EntityInput.MOVE_DOWN,
        'move_left': EntityInput.MOVE_LEFT,
        'move_right': EntityInput.MOVE_RIGHT
    }

    def __init__(self):
        """Constructor."""
        super().__init__()

        self.keyboard = self.container.get(KeyboardManager)

    def start(self):
        """Start the system."""
        # for key in pygame.KEYDOWN, pygame.KEYUP:
        #     [self.keyboard.register(x, self.on_event, event_type=key) for x in self.action_inputs.keys()]
        [self.keyboard.add_action_listener(x, self.on_event) for x in self.action_inputs.keys()]

    def stop(self):
        """Stop the system."""
        self.keyboard.remove_action_listener(self.on_event)

    def update(self, entity, event=None):
        """Have an entity updated by the system."""
        if event.action in self.action_inputs:
            entity.components['input'].input[self.action_inputs[event.action]] = \
                event.original_event['type'] == pygame.KEYDOWN


class VelocitySystem(System):

    """Velocity system."""

    requirements = [
        'input',
        'velocity'
    ]

    input_velocities = {
        EntityInput.MOVE_UP: [0, -1],
        EntityInput.MOVE_DOWN: [0, 1],
        EntityInput.MOVE_LEFT: [-1, 0],
        EntityInput.MOVE_RIGHT: [1, 0]
    }

    event_handlers = {
        TickEvent: ['on_event', 10]
    }

    def update(self, entity, event=None):
        """Have an entity updated by the system."""
        for x in self.input_velocities.keys():
            if entity.components['input'].input[x]:
                entity.components['velocity'].velocity =  \
                    [y * entity.components['velocity'].max for y in self.input_velocities[x]]

                return

        entity.components['velocity'].velocity = [0, 0]


class MovementSystem(System):

    """Movement system."""

    requirements = [
        'position',
        'velocity',
        'sprite'
    ]

    event_handlers = {
        TickEvent: ['on_event', 11]
    }

    def update(self, entity, event=None):
        """Have an entity updated by the system."""
        entity.components['sprite'].state = EntityState.MOVING if \
            list(filter(None, entity.components['velocity'].velocity)) else EntityState.STATIONARY

        # Do nothing if there is no velocity
        if not entity.components['velocity'].velocity[0] and not entity.components['velocity'].velocity[1]:
            return

        entity.components['position'].old = list(entity.components['position'].position)

        entity.components['position'].position[0] += entity.components['velocity'].velocity[0] * event.delta_time
        entity.components['position'].position[1] += entity.components['velocity'].velocity[1] * event.delta_time

        # Calculate and set direction
        direction = EntityDirection.NORTH.value if entity.components['velocity'].velocity[1] < 0 \
            else EntityDirection.SOUTH.value if entity.components['velocity'].velocity[1] else 0
        direction |= EntityDirection.EAST.value if entity.components['velocity'].velocity[0] > 0 \
            else EntityDirection.WEST.value if entity.components['velocity'].velocity[0] else 0

        entity.components['sprite'].direction = EntityDirection(direction)

        for state in entity.components['sprite'].animations:
            for animation in entity.components['sprite'].animations[state]:
                animation.direction = entity.components['sprite'].direction.name

        # Trigger a move event
        self.events.dispatch(EntityMoveEvent(entity.id))


class MapLocationSystem(System):

    """Map location system."""

    requirements = [
        'map_layer',
        'layer',
        'physics',
    ]

    event_handlers = {
        EntityMoveEvent: ['on_event', 10]
    }

    def update(self, entity, event=None):
        """Have an entity updated by the system."""
<<<<<<< HEAD
        entity.components['map_layer'].position[0] = entity.components['physics'].collision_core.center[0] / \
            entity.components['layer'].layer.map_data.tilewidth
        entity.components['map_layer'].position[1] = entity.components['physics'].collision_core.center[1] / \
=======
        entity.components['map_layer'].location[0] = entity.components['physics'].collision_core.center[0] / \
            entity.components['layer'].layer.map_data.tilewidth
        entity.components['map_layer'].location[1] = entity.components['physics'].collision_core.center[1] / \
>>>>>>> 7ad6a4d4
            entity.components['layer'].layer.map_data.tileheight


class RenderingSystem(System):

    """Rendering system."""

    requirements = [
        'sprite'
    ]

    event_handlers = {
        TickEvent: ['on_event', 13]
    }

    def update(self, entity, event=None):
        """Have an entity updated by the system."""
        try:
            entity.components['sprite'].image.fill([0, 0, 0, 0])

            for x in entity.components['sprite'].animations[entity.components['sprite'].state.name]:
                entity.components['sprite'].image.blit(x.get_frame(), x.render_offset)
        except KeyError:
            entity.components['sprite'].image.blit(entity.components['sprite'].default_image, [0, 0])


class SpriteRenderOrderingSystem(System):

    """Sprite render ordering system."""

    requirements = [
        'position',
        'sprite',
        'layer',
        'map_layer'
    ]

    event_handlers = {
        EntityMoveEvent: ['on_event', 10]
    }

    def on_event(self, event):
        """Handle an event."""
        for entity in self.entities.find_entities_by_components(self.requirements):
            # Since only one map layer should be active at a time, it should be safe to only order the sprites once
            # self.update(entity, event)
            entity.components['layer'].layer.group._spritelist = sorted(
                entity.components['layer'].layer.group._spritelist,
                key=lambda x: x.components['position'].position[1])
            break

    def update(self, entity, event=None):
        """Have an entity updated by the system."""
        # entity.components['map_layer'].layer.group._spritelist = sorted(
        #   entity.components['map_layer'].layer.group._spritelist, key=lambda x: x.components['position'].position[1])


class CollisionSystem(System):

    """Collision system."""

    requirements = [
        'position',
        'map_layer',
        'layer',
        'physics',
        'sprite'
    ]

    event_handlers = {
        EntityMoveEvent: ['on_event', 12]
    }

    def update(self, entity, event=None):
        """Have an entity updated by the system."""
        # We can't do much without a location history
        if not entity.components['position'].old:
            return

        entity.components['physics'].collision_core.center = entity.components['sprite'].rect.center

        entity.components['physics'].collision_core.centerx += \
            entity.components['physics'].collision_core_offset[0]
        entity.components['physics'].collision_core.centery += \
            entity.components['physics'].collision_core_offset[1]

        collision_rects = entity.components['layer'].layer.collision_map[:]
        collision_rects.remove(entity.components['physics'].collision_core)

        collisions = entity.components['physics'].collision_core.collidelist(collision_rects)

        if collisions > -1:
            entity.components['position'].position = entity.components['position'].old
            entity.components['sprite'].rect.topleft = list(entity.components['position'].position)
            entity.components['physics'].collision_core.center = entity.components['sprite'].rect.center

            entity.components['physics'].collision_core.centerx += \
                entity.components['physics'].collision_core_offset[0]
            entity.components['physics'].collision_core.centery += \
                entity.components['physics'].collision_core_offset[1]


class PlayerTerrainSoundSystem(System):

    """System for triggering sound effects when the player walks over terrain."""

    requirements = [
        'player',
        'map_layer',
        'layer'
    ]

    event_handlers = {
        EntityMoveEvent: ['on_event', 13]
    }

    def __init__(self):
        """Constructor."""
        super().__init__()

        from .audio import AudioManager

        self.audio = self.container.get(AudioManager)

    def update(self, entity, event=None):
        """Have an entity updated by the system."""
        # Fetch the current tile the player is walking on, based on the current map location
<<<<<<< HEAD
        coords = [int(x) for x in entity.components['map_layer'].position]
=======
        coords = [int(x) for x in entity.components['map_layer'].location]
>>>>>>> 7ad6a4d4

        for l in range(0, len(list(entity.components['layer'].layer.map_data.tmx.visible_layers))):
            try:
                tile = entity.components['layer'].layer.map_data.tmx.get_tile_properties(coords[0], coords[1], l)

                if tile and tile.get('terrain_type'):
                    self.audio.play_sound('terrain_%s' % tile.get('terrain_type'), channel='terrain', queue=False)
            except KeyError:
                # If no tile was found on this layer, that's too bad but we can continue regardless
                pass


class DialogueSystem(System):

    """Dialogue system."""

    requirements = [
        'dialogue',
        'map_layer',
        'position'
    ]

    event_handlers = {
        TickEvent: ['on_event', 10],
        EntityDialogueEvent: ['on_dialogue', 10]
    }

    def __init__(self):
        """Constructor."""
        super().__init__()

        from .display import DisplayLayer, DisplayManager
        from .entities import EntityManager

        self.entities = self.container.get(EntityManager)
        self.display = self.container.get(DisplayManager)

        # @TODO Use an EntityDisplayLayer instead
        self.layer = DisplayLayer(flags=pygame.SRCALPHA, z_index=101)
        self.font = pygame.font.Font('freesansbold.ttf', 24)

        self.dialogs = {}

    def start(self):
        """Start the system."""
        super().start()

        self.display.add_layer(self.layer)

    def stop(self):
        """Stop the system."""
        self.display.remove_layer(self.layer)

        super().stop()

    def on_event(self, event):
        """Handle an event."""
        self.layer.surface.fill([0, 0, 0, 0])

        super().on_event(event)

    def update(self, entity, event=None):
        """Have an entity updated by the system."""
        # If the dialogue isn't active, do nothing
        if entity.id not in self.dialogs:
            return

        # Align text box with the entity it belongs to
        map_layer = entity.components['layer'].layer.map_layer

        offset = [
            map_layer.xoffset + map_layer.view.left * map_layer.data.tilewidth,
            map_layer.yoffset + map_layer.view.top * map_layer.data.tileheight,
        ]

        text_surface = self.font.render(self.dialogs[entity.id], True, [0, 0, 128])
        self.layer.surface.blit(text_surface, [entity.components['position'].position[x] - offset[x] for x in [0, 1]])

    def on_dialogue(self, event=None):
        """Handle a dialogue initialization."""
        entity = self.entities.find_entity_by_id(event.entity_id)
        self.dialogs[event.entity_id] = entity.components['dialogue'].text

        # Remove the text after a while
        from threading import Timer
        tmr = Timer(10, lambda x: self.dialogs.pop(x) and print('Removed'), args=[entity.id])
        tmr.start()<|MERGE_RESOLUTION|>--- conflicted
+++ resolved
@@ -522,17 +522,10 @@
 
     type = 'map_layer'
 
-<<<<<<< HEAD
-    def __init__(self, position=[0, 0], **kwargs):
-        """Constructor."""
-        super().__init__(**kwargs)
-        self.position = position
-=======
     def __init__(self, location=[0, 0], **kwargs):
         """Constructor."""
         super().__init__(**kwargs)
         self.location = location
->>>>>>> 7ad6a4d4
 
 
 class System(ContainerAware):
@@ -720,15 +713,9 @@
 
     def update(self, entity, event=None):
         """Have an entity updated by the system."""
-<<<<<<< HEAD
-        entity.components['map_layer'].position[0] = entity.components['physics'].collision_core.center[0] / \
-            entity.components['layer'].layer.map_data.tilewidth
-        entity.components['map_layer'].position[1] = entity.components['physics'].collision_core.center[1] / \
-=======
         entity.components['map_layer'].location[0] = entity.components['physics'].collision_core.center[0] / \
             entity.components['layer'].layer.map_data.tilewidth
         entity.components['map_layer'].location[1] = entity.components['physics'].collision_core.center[1] / \
->>>>>>> 7ad6a4d4
             entity.components['layer'].layer.map_data.tileheight
 
 
@@ -856,11 +843,7 @@
     def update(self, entity, event=None):
         """Have an entity updated by the system."""
         # Fetch the current tile the player is walking on, based on the current map location
-<<<<<<< HEAD
-        coords = [int(x) for x in entity.components['map_layer'].position]
-=======
         coords = [int(x) for x in entity.components['map_layer'].location]
->>>>>>> 7ad6a4d4
 
         for l in range(0, len(list(entity.components['layer'].layer.map_data.tmx.visible_layers))):
             try:
