--- conflicted
+++ resolved
@@ -79,16 +79,6 @@
     """
     Base entity.
 
-<<<<<<< HEAD
-    def __init__(self, image, position=[0, 0], core=None, layer=None, state=EntityState.STATIONARY, animations={}):
-        """Constructor."""
-        super().__init__()
-
-        self.layer = layer
-
-        self.position = position
-        self.position_old = list(self.position)
-=======
     In order to be able to show stuff on the screen, we need to subclass pygame.sprite.Sprite.
     Because of this, Entity needs to have an "image" and a "rect". Not very ECS-y, but still.
 
@@ -100,7 +90,6 @@
 
         self.id = id
         self.components = components
->>>>>>> 128461c1
 
         for key in self.components:
             self.components[key].entity = self
@@ -307,24 +296,12 @@
 
 class CharacterComponent(Component):
 
-<<<<<<< HEAD
-        """
-        # base tile coordinate location on center of collision rect (= core)
-        if self.layer:
-            self.location = (self.core.center[0] / self.layer.map_data.tilewidth,
-                             self.core.center[1] / self.layer.map_data.tileheight)
-
-        self.position_old = list(self.position)
-        self.position[0] += self.velocity[0] * delta_time
-        self.position[1] += self.velocity[1] * delta_time
-=======
     """Character component."""
 
     def __init__(self, name, **kwargs):
         """Constructor."""
         super().__init__(**kwargs)
         self.name = name
->>>>>>> 128461c1
 
 
 class SpriteComponent(Component):
