--- conflicted
+++ resolved
@@ -9,14 +9,9 @@
 from .locals import *  # noqa
 from .assets import SpriteAnimation
 from .keyboard import KeyboardManager
-<<<<<<< HEAD
 from .events import TickEvent, EntityMoveEvent, EventManager, EntityDialogueEvent
-from .utils import ContainerAware
-=======
-from .events import TickEvent, EntityMoveEvent, EventManager
 from .audio import AudioManager
 from .utils import ContainerAware, map_point_to_screen
->>>>>>> 446997d3
 from .assets import AssetManager
 
 logger = logging.getLogger(__name__)
@@ -440,7 +435,6 @@
 
     type = 'text'
 
-<<<<<<< HEAD
     def __init__(self, text=None, **kwargs):
         """Constructor."""
         super().__init__(**kwargs)
@@ -457,12 +451,6 @@
         """Constructor."""
         super().__init__(**kwargs)
         self.tree = tree
-=======
-    def __init__(self, text='', **kwargs):
-        """Constructor."""
-        super().__init__(**kwargs)
-        self.text = text
->>>>>>> 446997d3
 
 
 class SpriteComponent(Component):
@@ -703,39 +691,6 @@
         entity.components['velocity'].velocity = [0, 0]
 
 
-<<<<<<< HEAD
-=======
-class DialogSystem(System):
-
-    """Dialog system."""
-
-    requirements = [
-        'dialog',
-        'layer',
-        'map_layer',
-        'position'
-    ]
-
-    event_handlers = {
-        TickEvent: ['on_event', 10]
-    }
-
-    def on_event(self, event):
-        """Handle an event."""
-        for entity in self.entities.find_entities_by_components(self.requirements):
-            color_blue = (0, 0, 128)
-            font = pygame.font.Font('freesansbold.ttf', 32)
-            text_surface = font.render(entity.components['dialog'].text, True, color_blue)
-            entity.ui_layer.surface.blit(text_surface, entity.components['position'].primary_position)
-            # dialog = self.container.get(EntityManager).create_entity_from_template('dialog')
-            # dialog.components['position'] = entity.components['position']
-            # entity.components['layer'].layer.add_entity(dialog)
-
-    def update(self, entity, event=None):
-        """Placeholder function."""
-
-
->>>>>>> 446997d3
 class MovementSystem(System):
 
     """Movement system."""
