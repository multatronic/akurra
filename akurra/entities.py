--- conflicted
+++ resolved
@@ -742,19 +742,6 @@
 
     def update(self, entity, event=None):
         """Have an entity updated by the system."""
-<<<<<<< HEAD
-        if event.type == 'akurra.keyboard.KeyboardActionEvent':
-            entity.components['input'].input[self.action_inputs['keyboard'][event.action]] = \
-                event.original_event['type'] == pygame.KEYDOWN
-        else:
-            entity.components['input'].input[self.action_inputs['mouse'][event.action]] = \
-                event.original_event['type'] == pygame.MOUSEBUTTONDOWN
-
-            # TODO: get exact player sprite position, preferably using position component
-            # origin = entity.components['position'].primary_position
-            origin = entity.components['sprite'].rect.center
-            self.events.dispatch(EntitySpellCastEvent(entity.id, origin, event.original_event['pos']))
-=======
         input = self.action_inputs[event.action]
         input_state = event.original_event['type'] in (pygame.KEYDOWN, pygame.MOUSEBUTTONDOWN)
 
@@ -766,7 +753,6 @@
 
         # Trigger an input change event
         self.events.dispatch(EntityInputChangeEvent(entity.id, input, input_state))
->>>>>>> 602d44f0
 
 
 class VelocitySystem(System):
@@ -793,11 +779,7 @@
         """Have an entity updated by the system."""
         for x in self.input_velocities.keys():
             if entity.components['input'].input[x]:
-<<<<<<< HEAD
-                entity.components['velocity'].velocity = self.input_velocities[x]
-=======
                 entity.components['velocity'].direction = self.input_velocities[x]
->>>>>>> 602d44f0
                 return
 
         entity.components['velocity'].direction = [0, 0]
@@ -828,17 +810,10 @@
 
         entity.components['position'].old = list(entity.components['position'].primary_position)
 
-<<<<<<< HEAD
-        entity.components['position'].primary_position[0] += entity.components['velocity'].velocity[0] * \
-            entity.components['velocity'].max * event.delta_time
-        entity.components['position'].primary_position[1] += entity.components['velocity'].velocity[1] * \
-            entity.components['velocity'].max * event.delta_time
-=======
         entity.components['position'].primary_position[0] += entity.components['velocity'].direction[0] * \
             entity.components['velocity'].speed * event.delta_time
         entity.components['position'].primary_position[1] += entity.components['velocity'].direction[1] * \
             entity.components['velocity'].speed * event.delta_time
->>>>>>> 602d44f0
 
         # Calculate and set direction
         direction = EntityDirection.NORTH.value if entity.components['velocity'].direction[1] < 0 \
@@ -1020,48 +995,6 @@
                     pass
 
 
-<<<<<<< HEAD
-class SpellCastingSystem(System):
-
-    """Fire a spell."""
-
-    requirements = [
-        'input',
-        'position'
-    ]
-
-    event_handlers = {
-        EntitySpellCastEvent: ['on_event', 10]
-    }
-
-    def __init__(self):
-        """Constructor."""
-        from .display import DisplayModule, EntityDisplayLayer
-
-        super().__init__()
-        self.display = self.container.get(DisplayModule)
-        self.layer = EntityDisplayLayer(flags=pygame.SRCALPHA, z_index=109)
-
-
-    def start(self):
-        """Start the system."""
-        super().start()
-        self.display.add_layer(self.layer)
-
-    def update(self, entity, event=None):
-        """Have an entity updated by the system."""
-        logger.debug('spawning fireball')
-        fireball = self.entities.create_entity_from_template('projectile')
-        fireball.components['position'].layer_position = event.origin
-        fireball.components['velocity'].velocity = vector_between(event.origin, event.target, True)
-        fireball.components['velocity'].max = 150
-
-        self.layer.add_entity(fireball)
-
-
-
-=======
->>>>>>> 602d44f0
 class ManaGatheringSystem(System):
 
     """Mana gathering system."""
