--- conflicted
+++ resolved
@@ -248,11 +248,7 @@
         # Remove display from layer
         layer.display = None
 
-<<<<<<< HEAD
-        logger.debug('Removed layer "%s" from display [z-index=%s]', layer, layer.z_index)
-=======
         logger.debug('Removed layer "%s" from display [z_index=%s]', id(layer), layer.z_index)
->>>>>>> 7ad6a4d4
 
     def on_tick(self, event):
         """
