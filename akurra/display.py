"""Screen module."""
import logging
import pdb
import pygame
import random
from injector import inject
import pyscroll
from pyscroll.util import PyscrollGroup

from .locals import *  # noqa
from .events import Event, TickEvent, EventManager
from .entities import LayerComponent, EntityManager, MapLayerComponent
from .utils import ContainerAware


logger = logging.getLogger(__name__)


class FrameRenderCompletedEvent(Event):

    """Frame render completion event."""


class DisplayLayer(ContainerAware):

    """Display layer."""

    def __init__(self, size=None, flags=0, position=[0, 0], z_index=None):
        """Constructor."""
        if not z_index:
            z_index = 100

        if not size:
            info = pygame.display.Info()
            size = info.current_w, info.current_h

        self._z_index = z_index
        self.display = None

        self.size = size
        self.position = position
        self.flags = flags

        self.surface = pygame.Surface(self.size, flags=self.flags)

    @property
    def z_index(self):
        """Return zIndex."""
        return self._z_index

    @z_index.setter
    def z_index(self, value):
        """Set zIndex."""
        # If we're attached to the displaymanager, make sure our z_index
        # binding is correct
        display = self.display if self.display else None

        if display:
            display.remove(self)

        self._z_index = value

        if display:
            display.add(self)

    def update(self, delta_time):
        """
        Compute an update to the layer's state.

        Generally, this will update the state of all objects inside of the layer.

        :param delta_time: Time delta to compute the state update for, in s.

        """
        pass

    def draw(self, surface):
        """Draw the layer onto a surface."""
        surface.blit(self.surface, self.position)

    def resize(self, size):
        """
        Resize the layer.

        :param list size: New layer size, in pixels.

        """
        self.size = size
        self.surface = pygame.transform.scale(self.surface, self.size)


class ObjectsDisplayLayer(DisplayLayer):

    """
    Objects display layer.

    A display layer for rendering display objects with surfaces onto a root surface.

    """

    def __init__(self, **kwargs):
        """Constructor."""
        super().__init__(**kwargs)

        self.objects = {}
        self.object_z_indexes = []

    def add_object(self, object):
        """Add an object to the layer."""
        if object.z_index not in self.objects:
            self.objects[object.z_index] = {}
            self.object_z_indexes = sorted(self.objects.keys(), key=int)

        self.objects[object.z_index][object] = 1

        # Set layer within object
        object.layer = self

    def remove_object(self, object):
        """Remove an object from the layer."""
        to_remove = None

        # If we're able to remov an object and there are no other objects for this z_index,
        # queue the key for removal
        if self.objects[object.z_index].pop(object, None) and not self.objects[object.z_index]:
            to_remove = object.z_index

        if to_remove:
            self.objects.pop(to_remove, None)
            self.object_z_indexes.remove(to_remove)

        # Remove layer from object
        object.layer = None

    def update(self, delta_time):
        """Compute an update to the layer's state."""
        super().update(delta_time)

        for z_index in self.object_z_indexes:
            for object in self.objects[z_index]:
                object.update(delta_time)

    def draw(self, surface):
        """Draw the layer onto a surface."""
        for z_index in self.object_z_indexes:
            for object in self.objects[z_index]:
                object.draw(self.surface)

        super().draw(surface)


class EntityDisplayLayer(DisplayLayer):

    """
    Entity display layer.

    A layer for rendering and displaying entities.

    """

    def __init__(self, **kwargs):
        """Constructor."""
        super().__init__(**kwargs)
        self.entities = {}

    def add_entity(self, entity):
        """Add an entity to the layer."""
<<<<<<< HEAD
        entity.add_component(LayerComponent(layer=self))
=======
        entity.add_component(MapLayerComponent(layer=self))
>>>>>>> e73ac276
        self.entities[entity.id] = entity

    def remove_entity(self, entity):
        """Remove an entity from the layer."""
        entity.components.pop(LayerComponent, None)
        self.entities.pop(entity.id, None)

    def draw(self, surface):
        """Draw the layer onto a surface."""
<<<<<<< HEAD
        for key in self.entities:
            position = (0, 0)
            entity = self.entities[key]
            if entity.components['position']:
                position = entity.components['position'].position

            self.surface.blit(entity.image, position)
=======
        for entity_id in self.entities:
            self.surface.blit(self.entities[entity_id].components['sprite'].image, self.entities[entity_id].components['position'].position)
>>>>>>> e73ac276

        super().draw(surface)


class ScrollingMapEntityDisplayLayer(EntityDisplayLayer):

    """
    Scrollable map display layer.

    A display layer for rendering entities on a scrollable map.

    """

    def __init__(self, tmx_data, default_layer=0, **kwargs):
        """Constructor."""
        super().__init__(**kwargs)

        self.em = self.container.get(EntityManager)

        # Create data source
        self.map_data = pyscroll.data.TiledMapData(tmx_data)
        self.map_layer = pyscroll.BufferedRenderer(self.map_data, self.size, clamp_camera=True)

        self.surface = self.map_layer.buffer
        self.group = PyscrollGroup(map_layer=self.map_layer, default_layer=default_layer)

        self.build_collision_map()
        self.spawn_entities()

        self.center = None

    def build_collision_map(self):
        """Build a collision map based on map data."""
        self.collision_map = []

        for o in self.map_data.tmx.objects:
            if o.properties.get('collision', False):
                self.collision_map.append(pygame.Rect(o.x, o.y, o.width, o.height))

    def spawn_entities(self):
        """Spawn entities on the map based on map data."""
        for o in self.map_data.tmx.objects:
            if o.properties.get('spawn', False):
                templates = o.properties['spawn_templates'].split(';')

                for i in range(0, o.properties.get('spawn_count', 1)):
                    template = random.choice(templates)
                    entity = self.em.create_entity_from_template(template)

                    if 'position' in entity.components:
                        entity.components['position'].position = pygame.Rect(o.x, o.y, o.width, o.height).center

                    self.add_entity(entity)

    def update(self, delta_time):
        """Compute an update to the layer's state."""
        super().update(delta_time)
        self.group.update(delta_time)

    def add_entity(self, entity):
        """Add an entity to the layer."""
        super().add_entity(entity)
        entity.add_component(MapLayerComponent())
        self.group.add(entity)

        # If this entity supports collision detection, add its collision core to our collision map
        if 'physics' in entity.components:
            self.collision_map.append(entity.components['physics'].collision_core)

    def remove_entity(self, entity):
        """Remove an entity from the layer."""
        super().remove_entity(entity)
        entity.remove_component(MapLayerComponent())
        self.group.remove(entity)

        # If this entity supports collision detection, remove its collision core from our collision map
        if 'physics' in entity.components:
            self.collision_map.remove(entity.components['physics'].collision_core)

    def draw(self, surface):
        """Draw the layer onto a surface."""
        # Center the map/screen if needed
        if self.center:
            self.group.center(self.center.rect.center)

        # Draw the map and all sprites
        self.group.draw(surface)

    def resize(self, size):
        """Handle a resize."""
        self.map_layer.set_size(size)
        self.surface = self.map_layer.buffer

        super().resize(size)


class DisplayManager:

    """Display controller."""

    def add_layer(self, layer):
        """Add a layer to the display."""
        if layer.z_index not in self.layers:
            self.layers[layer.z_index] = {}
            self.layer_z_indexes = sorted(self.layers.keys(), key=int)

        self.layers[layer.z_index][layer] = 1

        # Set display within layer
        layer.display = self

        logger.debug('Added layer "%s" to display [z-index=%s]', layer, layer.z_index)

    def remove_layer(self, layer):
        """Remove a layer from the display."""
        to_remove = None

        # If we're able to remove a layer and there are no other layers for this z_index,
        # queue the key for removal
        if self.layers[layer.z_index].pop(layer, None) and not self.layers[layer.z_index]:
            to_remove = layer.z_index

        if to_remove:
            self.layers.pop(to_remove, None)
            self.layer_z_indexes.remove(to_remove)

        # Remove display from layer
        layer.display = None

        logger.debug('Removed layer "%s" to display [z-index=%s]', layer, layer.z_index)

    def on_tick(self, event):
        """
        Perform a frame render, updating the contents of the entire display.

        Internally, this will render all layers and perform a screen update.
        See also http://www.pygame.org/docs/ref/display.html#pygame.display.flip

        :param event: TickEvent

        """
        for z_index in self.layer_z_indexes:
            for layer in self.layers[z_index]:
                layer.update(event.delta_time)
                layer.draw(self.screen)

        pygame.display.flip()
        self.events.dispatch(FrameRenderCompletedEvent())

    def on_video_resize(self, event):
        """Handle resizing of the display."""
        old_size = self.screen.get_size()
        self.resolution = event.size
        self.screen = self.create_screen()

        for z_index in self.layers:
            for layer in self.layers[z_index]:
                if layer.size == old_size:
                    layer.resize(event.size)

    def create_screen(self):
        """Create and return a screen with a few options."""
        screen = pygame.display.set_mode(self.resolution, self.flags)
        pygame.display.set_caption(self.caption)
        logger.debug('Display created [resolution=%s, flags=%s]', self.resolution, self.flags)

        return screen

    @inject(events=EventManager, resolution=DisplayResolution, flags=DisplayFlags, caption=DisplayCaption)
    def __init__(self, events, resolution=[0, 0], flags=0, caption='akurra'):
        """Constructor."""
        logger.debug('Initializing DisplayManager')

        self.events = events
        self.events.register(TickEvent, self.on_tick)
        self.events.register(pygame.VIDEORESIZE, self.on_video_resize)

        self.resolution = resolution
        self.flags = flags
        self.caption = caption
        self.screen = self.create_screen()

        self.layers = {}
        self.layer_z_indexes = []<|MERGE_RESOLUTION|>--- conflicted
+++ resolved
@@ -165,11 +165,8 @@
 
     def add_entity(self, entity):
         """Add an entity to the layer."""
-<<<<<<< HEAD
-        entity.add_component(LayerComponent(layer=self))
-=======
         entity.add_component(MapLayerComponent(layer=self))
->>>>>>> e73ac276
+
         self.entities[entity.id] = entity
 
     def remove_entity(self, entity):
@@ -179,19 +176,14 @@
 
     def draw(self, surface):
         """Draw the layer onto a surface."""
-<<<<<<< HEAD
+
         for key in self.entities:
             position = (0, 0)
             entity = self.entities[key]
             if entity.components['position']:
                 position = entity.components['position'].position
 
-            self.surface.blit(entity.image, position)
-=======
-        for entity_id in self.entities:
-            self.surface.blit(self.entities[entity_id].components['sprite'].image, self.entities[entity_id].components['position'].position)
->>>>>>> e73ac276
-
+            self.surface.blit(entity.components['sprite'].image, position)
         super().draw(surface)
 
 
