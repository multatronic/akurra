"""Screen module."""
import logging
import pygame
from injector import inject
import pyscroll
from pyscroll.util import PyscrollGroup
from akurra.locals import *  # noqa
from akurra.events import Event, TickEvent, EventManager


logger = logging.getLogger(__name__)


class FrameRenderCompletedEvent(Event):

    """Frame render completion event."""


class DisplayLayer:

    """Display layer."""

    def __init__(self, size=None, flags=0, position=[0, 0], z_index=None):
        """Constructor."""
        if not z_index:
            z_index = 100

        if not size:
            info = pygame.display.Info()
            size = info.current_w, info.current_h

        self._z_index = z_index
        self.display = None

        self.size = size
        self.position = position
        self.flags = flags

        self.surface = pygame.Surface(self.size, flags=self.flags)

    @property
    def z_index(self):
        """Return zIndex."""
        return self._z_index

    @z_index.setter
    def z_index(self, value):
        """Set zIndex."""
        # If we're attached to the displaymanager, make sure our z_index
        # binding is correct
        display = self.display if self.display else None

        if display:
            display.remove(self)

        self._z_index = value

        if display:
            display.add(self)

    def update(self, delta_time):
        """
        Compute an update to the layer's state.

        Generally, this will update the state of all objects inside of the layer.

        :param delta_time: Time delta to compute the state update for, in s.

        """
        pass

    def draw(self, surface):
        """Draw the layer onto a surface."""
        surface.blit(self.surface, self.position)

    def resize(self, size):
        """
        Resize the layer.

        :param list size: New layer size, in pixels.

        """
        self.size = size
        self.surface = pygame.transform.scale(self.surface, self.size)


class ObjectsDisplayLayer(DisplayLayer):

    """
    Objects display layer.

    A display layer for rendering display objects with surfaces onto a root surface.

    """

    def __init__(self, **kwargs):
        """Constructor."""
        super().__init__(**kwargs)

        self.objects = {}
        self.object_z_indexes = []

    def add_object(self, object):
        """Add an object to the layer."""
        if object.z_index not in self.objects:
            self.objects[object.z_index] = {}
            self.object_z_indexes = sorted(self.objects.keys(), key=int)

        self.objects[object.z_index][object] = 1

        # Set layer within object
        object.layer = self

    def remove_object(self, object):
        """Remove an object from the layer."""
        to_remove = None

        # If we're able to remov an object and there are no other objects for this z_index,
        # queue the key for removal
        if self.objects[object.z_index].pop(object, None) and not self.objects[object.z_index]:
            to_remove = object.z_index

        if to_remove:
            self.objects.pop(to_remove, None)
            self.object_z_indexes.remove(to_remove)

        # Remove layer from object
        object.layer = None

    def update(self, delta_time):
        """Compute an update to the layer's state."""
        super().update(delta_time)

        for z_index in self.object_z_indexes:
            for object in self.objects[z_index]:
                object.update(delta_time)

    def draw(self, surface):
        """Draw the layer onto a surface."""
        for z_index in self.object_z_indexes:
            for object in self.objects[z_index]:
                object.draw(self.surface)

        super().draw(surface)


class ScrollingMapDisplayLayer(DisplayLayer):

    """
    Scrollable map display layer.

    A display layer for rendering a scrollable map.

    """

    def __init__(self, tmx_data, default_layer=0, **kwargs):
        """Constructor."""
        super().__init__(**kwargs)

        # Create data source
        self.map_data = pyscroll.data.TiledMapData(tmx_data)
        # Auto-generate collision map
        self.collision_map = [pygame.Rect(x.x, x.y, x.width, x.height) for x in tmx_data.objects]

        self.map_layer = pyscroll.BufferedRenderer(self.map_data, self.size, clamp_camera=True)
        self.surface = self.map_layer.buffer
        self.group = PyscrollGroup(map_layer=self.map_layer, default_layer=default_layer)

        self.center = None

    def update(self, delta_time):
        """Compute an update to the layer's state."""
        super().update(delta_time)
        self.group.update(delta_time)

<<<<<<< HEAD
        # Check if entity bases are colliding with the collision map
        # Entities must have a rect called core, and a revert_move method,
        # otherwise this will fail
        for entity in self.group.sprites():
            if entity.core.collidelist(self.collision_map) > -1:
                entity.revert_move()

    def add_object(self, object):
        """Add an object to the layer."""
        # Set layer within object
        object.layer = self
        self.group.add(object)

    def remove_object(self, object):
        """Remove an object from the layer."""
        self.group.remove(object)

=======
>>>>>>> 128461c1
    def draw(self, surface):
        """Draw the layer onto a surface."""
        # Center the map/screen if needed
        if self.center:
            self.group.center(self.center.rect.center)

        # Draw the map and all sprites
        self.group.draw(surface)

    def resize(self, size):
        """Handle a resize."""
        self.map_layer.set_size(size)
        self.surface = self.map_layer.buffer

        super().resize(size)


class DisplayManager:

    """Display controller."""

    def add_layer(self, layer):
        """Add a layer to the display."""
        if layer.z_index not in self.layers:
            self.layers[layer.z_index] = {}
            self.layer_z_indexes = sorted(self.layers.keys(), key=int)

        self.layers[layer.z_index][layer] = 1

        # Set display within layer
        layer.display = self

    def remove_layer(self, layer):
        """Remove a layer from the display."""
        to_remove = None

        # If we're able to remove a layer and there are no other layers for this z_index,
        # queue the key for removal
        if self.layers[layer.z_index].pop(layer, None) and not self.layers[layer.z_index]:
            to_remove = layer.z_index

        if to_remove:
            self.layers.pop(to_remove, None)
            self.layer_z_indexes.remove(to_remove)

        # Remove display from layer
        layer.display = None

    def on_tick(self, event):
        """
        Perform a frame render, updating the contents of the entire display.

        Internally, this will render all layers and perform a screen update.
        See also http://www.pygame.org/docs/ref/display.html#pygame.display.flip

        :param event: TickEvent

        """
        for z_index in self.layer_z_indexes:
            for layer in self.layers[z_index]:
                layer.update(event.delta_time)
                layer.draw(self.screen)

        pygame.display.flip()
        self.events.dispatch(FrameRenderCompletedEvent())

    def on_video_resize(self, event):
        """Handle resizing of the display."""
        old_size = self.screen.get_size()
        self.resolution = event.size
        self.screen = self.create_screen()

        for z_index in self.layers:
            for layer in self.layers[z_index]:
                if layer.size == old_size:
                    layer.resize(event.size)

    def create_screen(self):
        """Create and return a screen with a few options."""
        screen = pygame.display.set_mode(self.resolution, self.flags)
        pygame.display.set_caption(self.caption)
        logger.debug('Display created [resolution=%s, flags=%s]', self.resolution, self.flags)

        return screen

    @inject(events=EventManager, resolution=DisplayResolution, flags=DisplayFlags, caption=DisplayCaption)
    def __init__(self, events, resolution=[0, 0], flags=0, caption='akurra'):
        """Constructor."""
        logger.debug('Initializing DisplayManager')

        self.events = events
        self.events.register(TickEvent, self.on_tick)
        self.events.register(pygame.VIDEORESIZE, self.on_video_resize)

        self.resolution = resolution
        self.flags = flags
        self.caption = caption
        self.screen = self.create_screen()

        self.layers = {}
        self.layer_z_indexes = []<|MERGE_RESOLUTION|>--- conflicted
+++ resolved
@@ -173,14 +173,6 @@
         super().update(delta_time)
         self.group.update(delta_time)
 
-<<<<<<< HEAD
-        # Check if entity bases are colliding with the collision map
-        # Entities must have a rect called core, and a revert_move method,
-        # otherwise this will fail
-        for entity in self.group.sprites():
-            if entity.core.collidelist(self.collision_map) > -1:
-                entity.revert_move()
-
     def add_object(self, object):
         """Add an object to the layer."""
         # Set layer within object
@@ -191,8 +183,6 @@
         """Remove an object from the layer."""
         self.group.remove(object)
 
-=======
->>>>>>> 128461c1
     def draw(self, surface):
         """Draw the layer onto a surface."""
         # Center the map/screen if needed
