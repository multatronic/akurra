akurra:
  entities:
    templates:
      human:
        components:
          position: ~
          physics:
            core_offset: [0, 20]
            core_size: [24, 16]
          sprite:
            sprite_size: [192, 192]
            animations:
              STATIONARY:
                sprite_sheet:
                  - sprites/lpc_medieval_fantasy_character_sprites/walkcycle/BODY_male.png
                directions: [NORTH, WEST, SOUTH, EAST]
                frame_size: [64, 64]
                frames: 1

      town_guard:
        parent: human
        components:
          character:
            name: Town Guard
          sprite:
            sprite_size: [192, 192]
            animations:
              STATIONARY:
                sprite_sheet:
                  - sprites/lpc_medieval_fantasy_character_sprites/walkcycle/BODY_male.png
                  - sprites/lpc_medieval_fantasy_character_sprites/walkcycle/FEET_shoes_brown.png
                  - sprites/lpc_medieval_fantasy_character_sprites/walkcycle/LEGS_plate_armor_pants.png
                  - sprites/lpc_medieval_fantasy_character_sprites/walkcycle/TORSO_plate_armor_torso.png
                  - sprites/lpc_medieval_fantasy_character_sprites/walkcycle/BELT_leather.png
                  - sprites/lpc_medieval_fantasy_character_sprites/walkcycle/TORSO_plate_armor_arms_shoulders.png
                  - sprites/lpc_medieval_fantasy_character_sprites/walkcycle/HANDS_plate_armor_gloves.png
                  - sprites/lpc_medieval_fantasy_character_sprites/walkcycle/HEAD_hair_blonde.png
                  - sprites/lpc_medieval_fantasy_character_sprites/walkcycle/WEAPON_shield_cutout_body.png
                directions: [NORTH, WEST, SOUTH, EAST]
                frame_size: [64, 64]
                frames: 1

      player:
        components:
          player: ~
          character:
            name: The Hero
          position: ~
          velocity: ~
          health: ~
          mana: ~
          input: ~
          physics:
            core_offset: [0, 20]
            core_size: [24, 16]
          sprite:
            sprite_size: [192, 192]
            animations:
              STATIONARY:
                sprite_sheet:
                  - sprites/lpc_medieval_fantasy_character_sprites/walkcycle/BODY_male.png
                  - sprites/lpc_medieval_fantasy_character_sprites/walkcycle/FEET_plate_armor_shoes.png
                  - sprites/lpc_medieval_fantasy_character_sprites/walkcycle/LEGS_plate_armor_pants.png
                  - sprites/lpc_medieval_fantasy_character_sprites/walkcycle/TORSO_plate_armor_torso.png
                  - sprites/lpc_medieval_fantasy_character_sprites/walkcycle/TORSO_plate_armor_arms_shoulders.png
                  - sprites/lpc_medieval_fantasy_character_sprites/walkcycle/HANDS_plate_armor_gloves.png
                  - sprites/lpc_medieval_fantasy_character_sprites/walkcycle/HEAD_plate_armor_helmet.png
                directions: [NORTH, WEST, SOUTH, EAST]
                frame_size: [64, 64]
                frames: 1
              MOVING:
                sprite_sheet:
                  - sprites/lpc_medieval_fantasy_character_sprites/walkcycle/BODY_male.png
                  - sprites/lpc_medieval_fantasy_character_sprites/walkcycle/FEET_plate_armor_shoes.png
                  - sprites/lpc_medieval_fantasy_character_sprites/walkcycle/LEGS_plate_armor_pants.png
                  - sprites/lpc_medieval_fantasy_character_sprites/walkcycle/TORSO_plate_armor_torso.png
                  - sprites/lpc_medieval_fantasy_character_sprites/walkcycle/TORSO_plate_armor_arms_shoulders.png
                  - sprites/lpc_medieval_fantasy_character_sprites/walkcycle/HANDS_plate_armor_gloves.png
                  - sprites/lpc_medieval_fantasy_character_sprites/walkcycle/HEAD_plate_armor_helmet.png
                directions: [NORTH, WEST, SOUTH, EAST]
                frame_size: [64, 64]
                frames: 8
                frame_offset: 1
                loop: true

<<<<<<< HEAD
      projectile:
        components:
          position: ~
          velocity: ~
          physics:
            core_offset: [5, 5]
            core_size: [15, 15]
          sprite:
            image: sprites/projectiles/test_projectile.png

=======
>>>>>>> 5e57ba21
      cursor:
        components:
          position: ~

    components:
      entry_point_group: akurra.entities.components

    systems:
      entry_point_group: akurra.entities.systems

      mana_gathering:
        default_regeneration_rate: 1
        default_gather_amount: 1
        minimum_gather_amount: 0.1
        default_gather_radius: 1

      mana_replenishment:
        default_replenishment_amount: 0.01

      health_regeneration:
        default_regeneration_amount: 1<|MERGE_RESOLUTION|>--- conflicted
+++ resolved
@@ -83,19 +83,6 @@
                 frame_offset: 1
                 loop: true
 
-<<<<<<< HEAD
-      projectile:
-        components:
-          position: ~
-          velocity: ~
-          physics:
-            core_offset: [5, 5]
-            core_size: [15, 15]
-          sprite:
-            image: sprites/projectiles/test_projectile.png
-
-=======
->>>>>>> 5e57ba21
       cursor:
         components:
           position: ~
