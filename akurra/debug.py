--- conflicted
+++ resolved
@@ -72,31 +72,6 @@
                 rect.height
             ]
 
-<<<<<<< HEAD
-    @inject(keyboard=KeyboardManager, events=EventManager, display=DisplayManager, clock=DisplayClock, debug=DebugFlag)
-    def __init__(self, keyboard, events, display, clock, debug):
-        """Constructor."""
-        logger.debug('Initializing DebugManager')
-
-        self.keyboard = keyboard
-        self.keyboard.register(pygame.K_F11, self.on_toggle, mods=pygame.KMOD_LCTRL)
-
-        self.debug = debug
-        self.events = events
-        self.clock = clock
-
-        self.display = display
-        self.font = pygame.font.SysFont('monospace', 14)
-
-        self.layer = DisplayLayer(size=[300, 190], position=[5, 5], flags=pygame.SRCALPHA, z_index=9999)
-
-        if self.debug.value:
-            self.enable()
-
-    def on_frame_render_completed(self, event):
-        """Handle a frame render completion."""
-        self.layer.surface.fill([10, 10, 10, 200])
-=======
             self.layer.surface.fill([128, 0, 128, 150], rect)
 
             # Track the collision rectangles of this layer
@@ -125,7 +100,6 @@
                 self.layer.surface.fill([0, 128, 0, 150], rect)
 
         self.layer.surface.fill([10, 10, 10, 200], [5, 5, 300, 190])
->>>>>>> cdacd29d
 
         info = pygame.display.Info()
 
@@ -150,29 +124,4 @@
 
         for t in text:
             self.layer.surface.blit(self.font.render(t, 1, (255, 255, 0)), [offset_x, offset_y])
-<<<<<<< HEAD
-            offset_y += line_height
-
-    def on_toggle(self, event):
-        """Handle a debug toggle."""
-        logger.debug('Toggling debug state')
-        self.disable() if self.debug.value else self.enable()
-
-    def enable(self):
-        """Enable debugging."""
-        self.debug.value = True
-        configure_logging(debug=self.debug.value)
-
-        self.events.register(FrameRenderCompletedEvent, self.on_frame_render_completed)
-        self.display.add_layer(self.layer)
-
-    def disable(self):
-        """Disable debugging."""
-        self.debug.value = False
-        configure_logging(debug=self.debug.value)
-
-        self.events.unregister(self.on_frame_render_completed)
-        self.display.remove_layer(self.layer)
-=======
-            offset_y += line_height
->>>>>>> cdacd29d
+            offset_y += line_height